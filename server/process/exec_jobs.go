--- conflicted
+++ resolved
@@ -55,14 +55,8 @@
 			})
 			defer db.Close()
 
-<<<<<<< HEAD
-			log.Println("Publish message to job", j.ServiceName, j.ID)
+			log.Println("Publish message to job", j.ProjectId, j.ID)
 			// TODO: Send http request to project callback url
-=======
-			log.Println("Publish message to job", j.ProjectId, j.ID)
-			channel := "job:" + j.ProjectId + ":" + j.ID
-			client.Publish(channel, j)
->>>>>>> 5df88ab6
 
 			schedule, err := cron.ParseStandard(j.CronSpec)
 			misc.CheckErr(err)
