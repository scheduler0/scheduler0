# Scheduler0

A cloud-native distributed cron-job server based on Raft distributed consensus and sqlite.

## Basic Setup

Initialize the configuration
```shell
scheduler0 config init
```

<<<<<<< HEAD
Creates the secrets or credentials need for the nodes to authentice with each other
```shell
scheduler0 credential init
```

=======
>>>>>>> a39f6deb
### To start the http server.

```shell
scheduler0 start
```

For more information. Use the help flag
```shell
scheduler0 --help
```

## Configurations

```shell
LogLevel: DEBUG
Protocol: http
Host: 127.0.0.1
Port: 9091
MaxMemory: 5000
Bootstrap: true
NodeId: 1
RaftAddress: 127.0.0.1:7071
RaftTransportMaxPool: 100
RaftTransportTimeout: 1
RaftApplyTimeout: 2
RaftSnapshotInterval: 1
RaftSnapshotThreshold: 1
PeerConnectRetryMax: 2
PeerConnectRetryDelay: 1
PeerAuthRequestTimeoutMs: 2
JobExecutionTimeout: 30
JobExecutionRetryDelay: 1
JobExecutionRetryMax: 10
MaxWorkers: 1
MaxQueue: 1
ExecutionLogFetchFanIn: 2
ExecutionLogFetchIntervalSeconds: 2
HTTPExecutorPayloadMaxSizeMb: 2
Replicas:
  - Address: http://127.0.0.1:9091
    RaftAddress: 127.0.0.1:7071
    NodeId: 1
  - Address: http://127.0.0.1:9092
    RaftAddress: 127.0.0.1:7072
    NodeId: 2
  - Address: http://127.0.0.1:9093
    RaftAddress: 127.0.0.1:7073
    NodeId: 3
```

| Config       | Description                                                                                                                                                                      |
|--------------|----------------------------------------------------------------------------------------------------------------------------------------------------------------------------------|
| LogLevel | Log level can be ERROR, DEBUG, INFO or WARN                                                                                                                                      |
| Protocol | The protocol in which the nodes used to communicate with each other. Only HTTP is supported for now                                                                              |
| Host | The host in which the node can be reached by other nodes                                                                                                                         |
| Port | The port in which the node can be reached by other nodes                                                                                                                         |
| MaxMemory | This restricts the how much memory is consumed. Once 70% of the memory specified is reached scheduler0 will stop scheduling jobs on the node and stop executing jobs on the node |
| Bootstrap | If set to true this node will startup the cluster. Only a single node should have this set to true
| NodeId | The id of the node in the cluster. It should be unique for the node.
| RaftAddress | This is add network address for the node dedicated for raft communication purposes
| RaftTransportMaxPool | Maximum number of connection pool raft should use
| RaftTransportTimeout | The raft connection timeout
| RaftApplyTimeout | This is add network address for the node dedicated for raft communication purposes
| RaftSnapshotInterval | SnapshotInterval controls how often we check if we should perform a snapshot.
| RaftSnapshotThreshold | SnapshotThreshold controls how many outstanding logs there must be before we perform a snapshot.
| PeerConnectRetryMax | Number of times to retry connection to other nodes
| PeerConnectRetryDelay | Delay between each retry attempt to connect to other nodes
| PeerAuthRequestTimeoutMs | Authentication request time out in seconds
| JobExecutionTimeout | How long to wait for a job to complete execution before considering it a failed job
| JobExecutionRetryDelay | How long to wait before retrying a failed job execution
| JobExecutionRetryMax | Maximum number of times to retry executing job
| MaxWorkers | The number of workers to execute jobs and create new jobs
| MaxQueue | The size of the queues in which workers pick jobs from
| ExecutionLogFetchFanIn | Number of nodes to fetch local execution logs at a time
| ExecutionLogFetchIntervalSeconds | Time between each attempt to fetch local job execution logs
| HTTPExecutorPayloadMaxSizeMb | Maximum size of payload to send to client expecting job execution
| Replicas | A list of all the nodes in the replicas and their addresses




These configurations can set in the environment or `config.yml` in the root or by executing:

```shell
scheduler0 config init
```

## Credentials

Credentials are basically api keys and secrets needed for client apps to reach the scheduler0 server. 
Use command to generate credentials and more.

```shell
scheduler0 create credential
```

The above command will create a credential for server, this includes api key and secret used in the node example app below.
You can use the list command to view all credentials.

```shell
scheduler0 list -t credentials
```

## Example Usage In Node Server

```javascript
'use strict'

require('dotenv').config()

const axios = require('axios')
const express = require('express')

const app = express()
const port = 3000

// Scheduler0 environment variables
const scheduler0Endpoint = process.env.API_ENDPOINT
const scheduler0ApiKey = process.env.API_KEY
const scheduler0ApiSecret = process.env.API_SECRET

const axiosInstance = axios.create({
    baseURL: scheduler0Endpoint,
    headers: {
        'x-api-key': scheduler0ApiKey,
        'x-secret-key': scheduler0ApiSecret
    }
});

async function createProject() {
    const { data: { data } } = await axiosInstance
        .post('/projects', {
            name: "sample project",
            description: "my calendar project"
        });
    return data
}

async function createJob(projectUUID) {
    try {
        const { data: { data } } = await axiosInstance
            .post('/jobs', {
                name: "sample project",
                spec: "@every 1m",
                project_uuid: projectUUID,
                callback_url: "http://localhost:3000/callback"
            });

        console.log(data)

        return data
    } catch (err) {
        console.log({ error: err.response.data })
    }
}

// This callback will get executed every minute
app.post('/callback', (req, res) => {
    res.send(`Callback executed at :${(new Date()).toUTCString()}`)
})

app.listen(port, async () => {
    const project = await createProject()
    const job  = await createJob(project.uuid)
   
    console.log(`app listening at http://localhost:${port}`)
})

```<|MERGE_RESOLUTION|>--- conflicted
+++ resolved
@@ -9,14 +9,11 @@
 scheduler0 config init
 ```
 
-<<<<<<< HEAD
 Creates the secrets or credentials need for the nodes to authentice with each other
 ```shell
 scheduler0 credential init
 ```
 
-=======
->>>>>>> a39f6deb
 ### To start the http server.
 
 ```shell
@@ -36,6 +33,7 @@
 Host: 127.0.0.1
 Port: 9091
 MaxMemory: 5000
+MaxCPU: 50
 Bootstrap: true
 NodeId: 1
 RaftAddress: 127.0.0.1:7071
@@ -66,37 +64,6 @@
     RaftAddress: 127.0.0.1:7073
     NodeId: 3
 ```
-
-| Config       | Description                                                                                                                                                                      |
-|--------------|----------------------------------------------------------------------------------------------------------------------------------------------------------------------------------|
-| LogLevel | Log level can be ERROR, DEBUG, INFO or WARN                                                                                                                                      |
-| Protocol | The protocol in which the nodes used to communicate with each other. Only HTTP is supported for now                                                                              |
-| Host | The host in which the node can be reached by other nodes                                                                                                                         |
-| Port | The port in which the node can be reached by other nodes                                                                                                                         |
-| MaxMemory | This restricts the how much memory is consumed. Once 70% of the memory specified is reached scheduler0 will stop scheduling jobs on the node and stop executing jobs on the node |
-| Bootstrap | If set to true this node will startup the cluster. Only a single node should have this set to true
-| NodeId | The id of the node in the cluster. It should be unique for the node.
-| RaftAddress | This is add network address for the node dedicated for raft communication purposes
-| RaftTransportMaxPool | Maximum number of connection pool raft should use
-| RaftTransportTimeout | The raft connection timeout
-| RaftApplyTimeout | This is add network address for the node dedicated for raft communication purposes
-| RaftSnapshotInterval | SnapshotInterval controls how often we check if we should perform a snapshot.
-| RaftSnapshotThreshold | SnapshotThreshold controls how many outstanding logs there must be before we perform a snapshot.
-| PeerConnectRetryMax | Number of times to retry connection to other nodes
-| PeerConnectRetryDelay | Delay between each retry attempt to connect to other nodes
-| PeerAuthRequestTimeoutMs | Authentication request time out in seconds
-| JobExecutionTimeout | How long to wait for a job to complete execution before considering it a failed job
-| JobExecutionRetryDelay | How long to wait before retrying a failed job execution
-| JobExecutionRetryMax | Maximum number of times to retry executing job
-| MaxWorkers | The number of workers to execute jobs and create new jobs
-| MaxQueue | The size of the queues in which workers pick jobs from
-| ExecutionLogFetchFanIn | Number of nodes to fetch local execution logs at a time
-| ExecutionLogFetchIntervalSeconds | Time between each attempt to fetch local job execution logs
-| HTTPExecutorPayloadMaxSizeMb | Maximum size of payload to send to client expecting job execution
-| Replicas | A list of all the nodes in the replicas and their addresses
-
-
-
 
 These configurations can set in the environment or `config.yml` in the root or by executing:
 
