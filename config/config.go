--- conflicted
+++ resolved
@@ -20,18 +20,13 @@
 	NodeId      uint64 `json:"nodeId" yaml:"NodeId"`            // Unique identifier for the Raft node within the cluster
 }
 
-<<<<<<< HEAD
+//go:generate mockery --name Scheduler0Config
 type Scheduler0Config interface {
 	GetConfigurations() *scheduler0Configurations
 }
 
 // scheduler0Configurations global configurations
 type scheduler0Configurations struct {
-=======
-//go:generate mockery --name Scheduler0Configurations
-// Scheduler0Configurations global configurations
-type Scheduler0Configurations struct {
->>>>>>> 415c29f5
 	LogLevel                         string     `json:"logLevel" yaml:"LogLevel"`                                                 // Logging verbosity level
 	Protocol                         string     `json:"protocol" yaml:"Protocol"`                                                 // Communication protocol used
 	Host                             string     `json:"host" yaml:"Host"`                                                         // Host address
